--- conflicted
+++ resolved
@@ -119,7 +119,6 @@
     Magnetizability &getMagnetizability(const std::string &id) { return this->magnetizability.at(id); }
     NMRShielding &getNMRShielding(const std::string &id) { return this->nmr_shielding.at(id); }
     GeometricDerivative &getGeometricDerivative(const std::string &id) { return this->geometric_derivative.at(id); }
-<<<<<<< HEAD
     HirshfeldCharges &getHirshfeldCharges(const std::string &id) { return this->hirshfeld_charges.at(id); }
     
     void calculateOrbitalPositions();
@@ -127,8 +126,6 @@
     ComplexVector getOrbitalPositionsX() const { return this->OrbitalPositionsX; } 
     ComplexVector getOrbitalPositionsY() const { return this->OrbitalPositionsY; } 
     ComplexVector getOrbitalPositionsZ() const { return this->OrbitalPositionsZ; } 
-=======
->>>>>>> a9a70f94
 
     void calculateOrbitalPositions();
     void printOrbitalPositions() const;
