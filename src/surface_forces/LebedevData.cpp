--- conflicted
+++ resolved
@@ -45,18 +45,11 @@
     const auto lb = std::lower_bound(available.cbegin(), available.cend(), N);
     auto closest = (lb == available.cend()) ? available.back() : *lb;
 
-<<<<<<< HEAD
   if (lb != available.cbegin()) {
     auto prec = lb - 1;
 	    if (std::abs<int>((int)(closest - N)) > std::abs<int>((int)(*prec - N)))
       closest = *prec;
   }
-=======
-    if (lb != available.cbegin()) {
-        auto prec = lb - 1;
-        if (std::abs<int>(closest - N) > std::abs<int>(*prec - N)) closest = *prec;
-    }
->>>>>>> a2a65f37
 
     switch (closest) {
         case 6:
@@ -124,8 +117,8 @@
         case 5810:
             return detail::Lebedev_131_5810::quadrature();
 
-        default:
-            // FIXME error handling
-            std::abort();
-    }
+    default:
+      // FIXME error handling
+      std::abort();
+  }
 }