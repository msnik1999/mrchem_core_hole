#include "MRCPP/MWOperators"
#include "MRCPP/Printer"
#include "MRCPP/Timer"

#include "CoulombPotential.h"
<<<<<<< HEAD
=======
#include "parallel.h"
#include "qmfunctions/Orbital.h"
#include "qmfunctions/density_utils.h"
#include "qmfunctions/orbital_utils.h"
>>>>>>> 97348a88

using mrcpp::PoissonOperator;
using mrcpp::Printer;
using mrcpp::Timer;

namespace mrchem {

/** @brief constructor
 *
 * @param P: MW Poisson operator
 * @param Phi: orbitals defining the operator
 *
 * Density is not spin-separated since this operator requires only total density.
 * This operator will always point to the same OrbitalVector, but the orbitals within
 * the vector can change throughout the calculation. The density and (*this)
 * QMPotential is uninitialized at this point and will be computed at setup.
 */
<<<<<<< HEAD
CoulombPotential::CoulombPotential(PoissonOperator *P)
        : QMPotential(1),
          density(),
          poisson(P) {
    this->density.alloc(NUMBER::Real);
=======
CoulombPotential::CoulombPotential(PoissonOperator *P, OrbitalVector *Phi)
        : QMPotential(1, mpi::share_coul_pot)
        , density(mpi::share_coul_dens)
        , orbitals(Phi)
        , poisson(P) {}

CoulombPotential::~CoulombPotential() {
    this->density.free();
>>>>>>> 97348a88
}

/** @brief prepare operator for application
 *
 * @param prec: apply precision
 *
 * This will compute the Coulomb potential by application of the Poisson
 * operator to the density. If the density is not available it is computed
 * from the current orbitals (assuming that the orbitals are available).
 * For first-order perturbations the first order density and the Hessian will be
 * computed. In order to make the Hessian available to CoulombOperator, it is stored in the 
 * potential function instead of the zeroth-order potential.
 *
 */
void CoulombPotential::setup(double prec) {
    if (isSetup(prec)) return;
    setApplyPrec(prec);
    setupDensity(prec);
    setupPotential(prec);
}

/** @brief clear operator after application
 *
 * This will clear the operator and bring it back to the state after construction.
 * The operator can now be reused after another setup.
 */
void CoulombPotential::clear() {
    QMFunction::free();   // delete FunctionTree pointers
    this->density.free(); // delete FunctionTree pointers
    clearApplyPrec();     // apply_prec = -1
}

<<<<<<< HEAD
=======
/** @brief compute electron density
 *
 * @param prec: apply precision
 *
 * This will compute the electron density as the sum of squares of the orbitals.
 */
void CoulombPotential::setupDensity(double prec) {
    if (hasDensity()) return;
    if (this->orbitals == nullptr) MSG_ERROR("Orbitals not initialized");

    OrbitalVector &Phi = *this->orbitals;
    Density &rho = this->density;

    Timer timer;
    rho.alloc(NUMBER::Real);
    density::compute(prec, rho, Phi, DENSITY::Total);
    timer.stop();
    double t = timer.getWallTime();
    int n = rho.getNNodes();
    Printer::printTree(0, "Coulomb density", n, t);
}

>>>>>>> 97348a88
/** @brief compute Coulomb potential
 *
 * @param prec: apply precision
 *
 * This will compute the Coulomb potential by application o the Poisson operator
 * to the precomputed electron density.
 */
void CoulombPotential::setupPotential(double prec) {
    if (this->poisson == nullptr) MSG_ERROR("Poisson operator not initialized");
    if (not hasDensity()) MSG_ERROR("Density not initialized");
    if (hasReal()) MSG_ERROR("Potential not properly cleared");
    if (hasImag()) MSG_ERROR("Potential not properly cleared");

    PoissonOperator &P = *this->poisson;
    QMPotential &V = *this;
    Density &rho = this->density;

    // Adjust precision by system size
<<<<<<< HEAD
    double abs_prec = prec/rho.norm();
=======
    double abs_prec = prec / rho.real().integrate();
>>>>>>> 97348a88

    Timer timer;
    V.alloc(NUMBER::Real);
    if (V.isShared()) {
        int tag = 22445;
        if (mpi::share_master()) mrcpp::apply(abs_prec, V.real(), P, rho.real());
        mrcpp::share_tree(V.real(), 0, tag, mpi::comm_share);
    } else {
        mrcpp::apply(abs_prec, V.real(), P, rho.real());
    }
    timer.stop();
    int n = V.getNNodes();
    double t = timer.getWallTime();
    Printer::printTree(0, "Coulomb potential", n, t);
}

} //namespace mrchem<|MERGE_RESOLUTION|>--- conflicted
+++ resolved
@@ -1,15 +1,11 @@
 #include "MRCPP/MWOperators"
 #include "MRCPP/Printer"
 #include "MRCPP/Timer"
-
 #include "CoulombPotential.h"
-<<<<<<< HEAD
-=======
 #include "parallel.h"
 #include "qmfunctions/Orbital.h"
 #include "qmfunctions/density_utils.h"
 #include "qmfunctions/orbital_utils.h"
->>>>>>> 97348a88
 
 using mrcpp::PoissonOperator;
 using mrcpp::Printer;
@@ -27,22 +23,14 @@
  * the vector can change throughout the calculation. The density and (*this)
  * QMPotential is uninitialized at this point and will be computed at setup.
  */
-<<<<<<< HEAD
+
 CoulombPotential::CoulombPotential(PoissonOperator *P)
-        : QMPotential(1),
-          density(),
-          poisson(P) {
-    this->density.alloc(NUMBER::Real);
-=======
-CoulombPotential::CoulombPotential(PoissonOperator *P, OrbitalVector *Phi)
         : QMPotential(1, mpi::share_coul_pot)
         , density(mpi::share_coul_dens)
-        , orbitals(Phi)
         , poisson(P) {}
 
 CoulombPotential::~CoulombPotential() {
     this->density.free();
->>>>>>> 97348a88
 }
 
 /** @brief prepare operator for application
@@ -75,31 +63,6 @@
     clearApplyPrec();     // apply_prec = -1
 }
 
-<<<<<<< HEAD
-=======
-/** @brief compute electron density
- *
- * @param prec: apply precision
- *
- * This will compute the electron density as the sum of squares of the orbitals.
- */
-void CoulombPotential::setupDensity(double prec) {
-    if (hasDensity()) return;
-    if (this->orbitals == nullptr) MSG_ERROR("Orbitals not initialized");
-
-    OrbitalVector &Phi = *this->orbitals;
-    Density &rho = this->density;
-
-    Timer timer;
-    rho.alloc(NUMBER::Real);
-    density::compute(prec, rho, Phi, DENSITY::Total);
-    timer.stop();
-    double t = timer.getWallTime();
-    int n = rho.getNNodes();
-    Printer::printTree(0, "Coulomb density", n, t);
-}
-
->>>>>>> 97348a88
 /** @brief compute Coulomb potential
  *
  * @param prec: apply precision
@@ -118,11 +81,7 @@
     Density &rho = this->density;
 
     // Adjust precision by system size
-<<<<<<< HEAD
     double abs_prec = prec/rho.norm();
-=======
-    double abs_prec = prec / rho.real().integrate();
->>>>>>> 97348a88
 
     Timer timer;
     V.alloc(NUMBER::Real);
